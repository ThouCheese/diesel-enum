--- conflicted
+++ resolved
@@ -293,16 +293,10 @@
     }
 }
 
-<<<<<<< HEAD
 fn get_attr_ident(
     attrs: &[syn::Attribute],
-    name: &str,
-=======
-fn get_attr_ident<'a>(
-    attrs: &'a [syn::Attribute],
     outer: &str,
     inner: &str,
->>>>>>> 51e2cedd
 ) -> Result<syn::Ident, proc_macro2::TokenStream> {
     let stream = attrs
         .iter()
@@ -319,7 +313,7 @@
         })?;
     let s = stream.to_string();
     let s = s
-        .split("=")
+        .split('=')
         .nth(1)
         .ok_or_else(|| error(stream.span(), "malformed attribute"))?
         .trim_matches(|c| " )".contains(c));
@@ -346,7 +340,7 @@
         })?;
     let s = stream.to_string();
     let s = s
-        .split("=")
+        .split('=')
         .nth(1)
         .ok_or_else(|| error(stream.span(), "malformed attribute"))?
         .trim_matches(|c| " )".contains(c));
