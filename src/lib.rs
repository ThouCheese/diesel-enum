//! This crate allows the user to represent state in the database using Rust enums. This is achieved
//! through a proc macro. First the macro looks at your chosen `sql_type`, and then it devises a
//! corresponding Rust type. The mapping is as follows:
//!
//! | SQL | Rust |
//! |--|--|
//! | `SmallInt` | `i16` |
//! | `Integer` | `i32` |
//! | `Int` | `i32` |
//! | `BigInt` | `i64` |
//! | `VarChar` | `String` |
//! | `Text` | `String` |
//!
//!  The macro then generates three impls: a `FromSql` impl, an `ToSql` impl and a
//! `TryFrom` impl, which allow conversion between the Sql type an the enum (`FromSql` and `ToSql`),
//! and from the Rust type into the enum (`TryInto`).
//!
//! ### Usage
//! ```rust
//! #[macro_use] extern crate diesel;
//! use diesel_enum::DbEnum;
//! use diesel::sql_types::SmallInt;
//!
//! #[derive(Debug)]
//! pub struct CustomError {
//!     msg: String,
//!     status: u16,
//! }
//!
//! impl CustomError {
//!     fn not_found(msg: String) -> Self {
//!         Self {
//!             msg,
//!             status: 404,
//!         }
//!     }
//! }
//!
//! #[derive(Debug, Clone, Copy, PartialEq, Eq, AsExpression, FromSqlRow, DbEnum)]
//! #[sql_type = "SmallInt"]
//! #[error_fn = "CustomError::not_found"]
//! #[error_type = "CustomError"]
//! pub enum Status {
//!     /// Will be represented as 0.
//!     Ready,
//!     /// Will be represented as 1.
//!     Pending,
//! }
//! ```
//! Alternatively you can use strings, with will be cast to lowercase. (e.g. `Status::Ready` will be
//! stored as `"ready"` in the database):
//! ```rust
//! #[derive(Debug, Clone, Copy, PartialEq, Eq, AsExpression, FromSqlRow, DbEnum)]
//! #[sql_type = "VarChar"]
//! #[error_fn = "CustomError::not_found"]
//! #[error_type = "CustomError"]
//! pub enum Status {
//!     /// Will be represented as `"ready"`.
//!     Ready,
//!     /// Will be represented as `"pending"`.
//!     Pending,
//! }
//! ```

use quote::quote;
use syn::spanned::Spanned;

macro_rules! try_or_return {
    ($inp:expr) => {
        match $inp {
            Ok(ok) => ok,
            Err(msg) => return msg.into(),
        }
    };
}

struct MacroState<'a> {
    name: syn::Ident,
    variants: Vec<&'a syn::Variant>,
    sql_type: syn::Ident,
    rust_type: syn::Ident,
    error_type: syn::Path,
    error_fn: syn::Path,
}

impl<'a> MacroState<'a> {
    fn val(variant: &syn::Variant) -> Option<syn::Lit> {
        let val = variant
            .attrs
            .iter()
            .find(|a| a.path.get_ident().map(|i| i == "val").unwrap_or(false))
            .map(|a| a.tokens.to_string())?;
        let trimmed = val[1..].trim();
        Some(syn::parse_str(&trimmed).unwrap())
    }

    fn rust_type(sql_type: &syn::Ident) -> Result<syn::Ident, proc_macro2::TokenStream> {
        let name = match sql_type.to_string().as_str() {
            "SmallInt" => "i16",
            "Integer" | "Int" => "i32",
            "BigInt" => "i64",
            "VarChar" | "Text" => "String",
            _ => {
                let sql_types = "`SmallInt`, `Integer`, `Int`, `BigInt`, `VarChar`, `Text`";
                let message = format!(
                    "`sql_type` must be one of {}, but was {}",
                    sql_types, sql_type,
                );
                return Err(error(sql_type.span(), &message));
            }
        };
        let span = proc_macro2::Span::call_site();
        Ok(syn::Ident::new(name, span))
    }

    fn try_from(&self) -> proc_macro2::TokenStream {
        let span = proc_macro2::Span::call_site();
        let variants = self.variants.iter().map(|f| &f.ident);
        let error_fn = &self.error_fn;
        let name = self.name.to_string();
        let conversion = match self.rust_type.to_string().as_str() {
            "i16" | "i32" | "i64" => {
                let nums = self
                    .variants
                    .iter()
                    .enumerate()
                    .map(|(idx, &var)| (syn::LitInt::new(&idx.to_string(), span), var))
                    .map(|(idx, var)| (syn::Lit::Int(idx), var))
                    .map(|(idx, var)| Self::val(var).unwrap_or(idx));
                quote! {
                    match inp {
                        #(#nums => Ok(Self::#variants),)*
                        otherwise => {
                            Err(#error_fn(format!("Unexpected `{}`: {}", #name, otherwise)))
                        },
                    }
                }
            }
            "String" => {
                let field_names = self.variants.iter().map(|v| {
                    use syn::{Lit::Str, LitStr};
                    let fallback = v.ident.to_string().to_lowercase();
<<<<<<< HEAD
                    Self::val(v).unwrap_or(Str(LitStr::new(&fallback, span)))
=======
                    Self::repr(v).unwrap_or(Str(LitStr::new(&fallback, span)))
>>>>>>> 71635f77
                });

                quote! {
                    match inp.as_str() {
                        #(#field_names => Ok(Self::#variants),)*
                        otherwise => {
                            Err(#error_fn(format!("Unexpected `{}`: {}", #name, otherwise)))
                        },
                    }
                }
            }
            _ => panic!(),
        };

        let error_type = &self.error_type;
        let rust_type = &self.rust_type;
        let name = &self.name;
        quote! {
            impl TryFrom<#rust_type> for #name {
                type Error = #error_type;

                fn try_from(inp: #rust_type) -> Result<Self, Self::Error> {
                    #conversion
                }
            }
        }
    }

    fn into_impl(&self) -> proc_macro2::TokenStream {
        let span = proc_macro2::Span::call_site();
        let rust_type = &self.rust_type;
        let name = &self.name;
        let variants = self.variants.iter().map(|f| &f.ident);
        let conversion = match self.rust_type.to_string().as_str() {
            "i16" | "i32" | "i64" => {
                let nums = self
                    .variants
                    .iter()
                    .enumerate()
                    .map(|(idx, &var)| (syn::LitInt::new(&idx.to_string(), span), var))
                    .map(|(idx, var)| (syn::Lit::Int(idx), var))
                    .map(|(idx, var)| Self::val(var).unwrap_or(idx));
                quote! {
                    match self {
                        #(Self::#variants => #nums as #rust_type,)*
                    }
                }
            }
            "String" => {
                let field_names = self.variants.iter().map(|v| {
                    use syn::{Lit::Str, LitStr};
                    let fallback = v.ident.to_string().to_lowercase();
<<<<<<< HEAD
                    Self::val(v).unwrap_or(Str(LitStr::new(&fallback, span)))
=======
                    Self::repr(v).unwrap_or(Str(LitStr::new(&fallback, span)))
>>>>>>> 71635f77
                });

                quote! {
                    match self {
                        #(Self::#variants => #field_names,)*
                    }
                }
            }
            _ => panic!(),
        };

        quote! {
            impl Into<#rust_type> for #name {
                fn into(self) -> #rust_type {
                    #conversion.into()
                }
            }
        }
    }

    fn from_sql(&self) -> proc_macro2::TokenStream {
        let sql_type = &self.sql_type;
        let rust_type = &self.rust_type;
        let name = &self.name;

        quote! {
            impl<Db> FromSql<#sql_type, Db> for #name
            where
                Db: diesel::backend::Backend,
                #rust_type: FromSql<#sql_type, Db>
            {
                fn from_sql(bytes: Option<&Db::RawValue>) -> deserialize::Result<Self> {
                    let s = <#rust_type as FromSql<#sql_type, Db>>::from_sql(bytes)?;
                    Ok(s.try_into().unwrap())
                }
            }
        }
    }

    fn to_sql(&self) -> proc_macro2::TokenStream {
        let span = proc_macro2::Span::call_site();
        let sql_type = &self.sql_type;
        let rust_type = &self.rust_type;
        let name = &self.name;
        let conversion = match self.rust_type.to_string().as_str() {
            "i16" | "i32" | "i64" => quote! {
                let i: #rust_type = (*self).into();
                ToSql::<#sql_type, Db>::to_sql(&i, out)
            },
            "String" => {
                let variants = self.variants.iter().map(|f| &f.ident);
                let field_names = self.variants.iter().map(|&v| {
                    use syn::{Lit::Str, LitStr};
                    let fallback = v.ident.to_string().to_lowercase();
<<<<<<< HEAD
                    Self::val(v).unwrap_or(Str(LitStr::new(&fallback, span)))
=======
                    Self::repr(v).unwrap_or(Str(LitStr::new(&fallback, span)))
>>>>>>> 71635f77
                });

                quote! {
                    let s = match self {
                        #(Self::#variants => #field_names,)*
                    };
                    ToSql::<#sql_type, Db>::to_sql(s, out)
                }
            }
            _ => panic!(),
        };

        quote! {
            impl<Db: diesel::backend::Backend> ToSql<#sql_type, Db> for #name {
                fn to_sql<W: Write>(&self, out: &mut Output<'_, W, Db>) -> serialize::Result {
                    #conversion
                }
            }
        }
    }
}

fn get_attr_ident<'a>(
    attrs: &'a [syn::Attribute],
    name: &str,
) -> Result<syn::Ident, proc_macro2::TokenStream> {
    let stream = attrs
        .iter()
        .find(|a| a.path.get_ident().map(|i| i == name).unwrap_or(false))
        .map(|a| &a.tokens)
        .ok_or_else(|| {
            let span = proc_macro2::Span::call_site();
            let msg = format!(
                "Usage of the `DbEnum` macro requires the `{}` attribute to be present",
                name
            );
            error(span, &msg)
        })?;
    let s = stream.to_string();
    let trimmed = trim_attr(&s);
    Ok(syn::Ident::new(trimmed, stream.span()))
}

fn get_attr_path<'a>(
    attrs: &'a [syn::Attribute],
    name: &str,
) -> Result<syn::Path, proc_macro2::TokenStream> {
    let stream = attrs
        .iter()
        .find(|a| a.path.get_ident().map(|i| i == name).unwrap_or(false))
        .map(|a| &a.tokens)
        .ok_or_else(|| {
            let span = proc_macro2::Span::call_site();
            let msg = format!(
                "Usage of the `DbEnum` macro requires the `{}` attribute to be present",
                name
            );
            error(span, &msg)
        })?;
    let s = stream.to_string();
    let trimmed = trim_attr(&s);
    Ok(syn::parse_str(trimmed).unwrap())
}

fn trim_attr(attr: &str) -> &str {
    let quoted = attr.trim()[1..].trim();
    &quoted[1..quoted.len() - 1]
}

fn error(span: proc_macro2::Span, message: &str) -> proc_macro2::TokenStream {
    syn::Error::new(span, message).into_compile_error()
}

#[proc_macro_derive(DbEnum, attributes(sql_type, error_fn, error_type, val))]
pub fn db_enum(input: proc_macro::TokenStream) -> proc_macro::TokenStream {
    let input = syn::parse_macro_input!(input as syn::DeriveInput);
    let name = input.ident;
    let sql_type = try_or_return!(get_attr_ident(&input.attrs, "sql_type"));
    let error_fn = try_or_return!(get_attr_path(&input.attrs, "error_fn"));
    let error_type = try_or_return!(get_attr_path(&input.attrs, "error_type"));
    let rust_type = try_or_return!(MacroState::rust_type(&sql_type));
    let span = proc_macro2::Span::call_site();
    let data = match input.data {
        syn::Data::Enum(data) => data,
        _ => return error(span, "DbEnum should be called on an Enum").into(),
    };
    let variants = data.variants.iter().collect();
    let state = MacroState {
        name,
        variants,
        sql_type,
        rust_type,
        error_fn,
        error_type,
    };
    let from_sql = state.from_sql();
    let to_sql = state.to_sql();
    let try_from = state.try_from();
    let into = state.into_impl();
    let name = state.name;
    let mod_name = syn::Ident::new(
        &format!("__impl_db_enum_{}", name),
        proc_macro2::Span::call_site(),
    );
    let sql_type = state.sql_type;
    let error_type = state.error_type;
    let error_mod = state.error_fn.segments.first().expect("need `error_fn`");
    let error_type_str = error_type
        .segments
        .iter()
        .fold(String::new(), |a, b| a + &b.ident.to_string() + "::");
    let error_type_str = &error_type_str[..error_type_str.len() - 2];
    let error_import = if error_mod.ident.to_string() == error_type_str {
        quote! {}
    } else {
        quote! { use super::#error_mod; }
    };
    println!("{}", quote! { #mod_name });

    (quote! {
        #[allow(non_snake_case, unused_extern_crates, unused_imports)]
        mod #mod_name {
            use super::{#name, #error_type};
            #error_import

            use diesel::{
                self,
                deserialize::{self, FromSql},
                serialize::{self, Output, ToSql},
                sql_types::#sql_type,
            };
            use std::{
                convert::{TryFrom, TryInto},
                io::Write,
            };

            #[automatically_derived]
            #from_sql

            #[automatically_derived]
            #to_sql

            #[automatically_derived]
            #try_from

            #[automatically_derived]
            #into
        }
    })
    .into()
}<|MERGE_RESOLUTION|>--- conflicted
+++ resolved
@@ -91,7 +91,7 @@
             .find(|a| a.path.get_ident().map(|i| i == "val").unwrap_or(false))
             .map(|a| a.tokens.to_string())?;
         let trimmed = val[1..].trim();
-        Some(syn::parse_str(&trimmed).unwrap())
+        Some(syn::parse_str(trimmed).unwrap())
     }
 
     fn rust_type(sql_type: &syn::Ident) -> Result<syn::Ident, proc_macro2::TokenStream> {
@@ -140,11 +140,7 @@
                 let field_names = self.variants.iter().map(|v| {
                     use syn::{Lit::Str, LitStr};
                     let fallback = v.ident.to_string().to_lowercase();
-<<<<<<< HEAD
-                    Self::val(v).unwrap_or(Str(LitStr::new(&fallback, span)))
-=======
-                    Self::repr(v).unwrap_or(Str(LitStr::new(&fallback, span)))
->>>>>>> 71635f77
+                    Self::val(v).unwrap_or_else(|| Str(LitStr::new(&fallback, span)))
                 });
 
                 quote! {
@@ -197,11 +193,7 @@
                 let field_names = self.variants.iter().map(|v| {
                     use syn::{Lit::Str, LitStr};
                     let fallback = v.ident.to_string().to_lowercase();
-<<<<<<< HEAD
-                    Self::val(v).unwrap_or(Str(LitStr::new(&fallback, span)))
-=======
-                    Self::repr(v).unwrap_or(Str(LitStr::new(&fallback, span)))
->>>>>>> 71635f77
+                    Self::val(v).unwrap_or_else(|| Str(LitStr::new(&fallback, span)))
                 });
 
                 quote! {
@@ -256,11 +248,7 @@
                 let field_names = self.variants.iter().map(|&v| {
                     use syn::{Lit::Str, LitStr};
                     let fallback = v.ident.to_string().to_lowercase();
-<<<<<<< HEAD
-                    Self::val(v).unwrap_or(Str(LitStr::new(&fallback, span)))
-=======
-                    Self::repr(v).unwrap_or(Str(LitStr::new(&fallback, span)))
->>>>>>> 71635f77
+                    Self::val(v).unwrap_or_else(|| Str(LitStr::new(&fallback, span)))
                 });
 
                 quote! {
@@ -304,8 +292,8 @@
     Ok(syn::Ident::new(trimmed, stream.span()))
 }
 
-fn get_attr_path<'a>(
-    attrs: &'a [syn::Attribute],
+fn get_attr_path(
+    attrs: &[syn::Attribute],
     name: &str,
 ) -> Result<syn::Path, proc_macro2::TokenStream> {
     let stream = attrs
@@ -373,7 +361,7 @@
         .iter()
         .fold(String::new(), |a, b| a + &b.ident.to_string() + "::");
     let error_type_str = &error_type_str[..error_type_str.len() - 2];
-    let error_import = if error_mod.ident.to_string() == error_type_str {
+    let error_import = if error_mod.ident == error_type_str {
         quote! {}
     } else {
         quote! { use super::#error_mod; }
